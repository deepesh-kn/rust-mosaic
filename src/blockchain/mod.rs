// Copyright 2018 OpenST Ltd.
//
// Licensed under the Apache License, Version 2.0 (the "License");
// you may not use this file except in compliance with the License.
// You may obtain a copy of the License at
//
//    http://www.apache.org/licenses/LICENSE-2.0
//
// Unless required by applicable law or agreed to in writing, software
// distributed under the License is distributed on an "AS IS" BASIS,
// WITHOUT WARRANTIES OR CONDITIONS OF ANY KIND, either express or implied.
// See the License for the specific language governing permissions and
// limitations under the License.

//! This module provides an API to interact with blockchains, e.g. Ethereum.

pub use self::types::*;
use futures::prelude::*;
<<<<<<< HEAD
use web3::contract::Contract;
use web3::transports::Http;
=======
use std::time::Duration;
>>>>>>> 3977beb9

mod ethereum;
pub mod types;

/// Kind only represents what kind a blockchain is without any implementation.
pub enum BlockchainKind {
    Eth,
}

/// A blockchain is a connection to a blockchain.
pub enum Blockchain {
    Eth(ethereum::Ethereum),
}

impl Blockchain {
    /// Creates a new blockchain of the given kind pointing to the given address.
    ///
    /// # Arguments
    ///
    /// * `kind` - The kind that the blockchain shall be.
    /// * `endpoint` - The endpoint of a node of the blockchain.
    /// * `validator` - The address of the validator to sign messages.
    /// * `polling_interval` - The duration in between two calls to the node to poll for new blocks.
    /// * `event_loop` - The event loop handle.
    pub fn new(
        kind: &BlockchainKind,
        endpoint: &str,
        validator: Address,
        polling_interval: Duration,
        event_loop: Box<tokio_core::reactor::Handle>,
    ) -> Self {
        match kind {
            BlockchainKind::Eth => Blockchain::Eth(ethereum::Ethereum::new(
                endpoint,
                validator,
                polling_interval,
                event_loop,
            )),
        }
    }

    /// Stream blocks returns a `futures::stream::Stream` of `Block`s.
    ///
    /// It is the caller's responsibility to poll the stream, e.g. call `for_each` and put the
    /// future into a reactor.
    pub fn stream_blocks(&self) -> impl Stream<Item=Block, Error=Error> {
        match self {
            Blockchain::Eth(ethereum) => ethereum.stream_blocks(),
        }
    }

    /// Returns all accounts on this blockchain.
    pub fn get_accounts(&self) -> impl Future<Item=Vec<Address>, Error=Error> {
        match self {
            Blockchain::Eth(ethereum) => ethereum.get_accounts(),
        }
    }

    /// Signs the given data.
    ///
    /// # Arguments
    ///
    /// * `data` - The data to sign.
    ///
    /// # Returns
    ///
    /// Returns a `Signature` of the signed data.
    pub fn sign(&self, data: Bytes) -> impl Future<Item=Signature, Error=Error> {
        match self {
            Blockchain::Eth(ethereum) => ethereum.sign(data),
        }
    }

    /// Create contract instance
    ///
    /// # Arguments
    ///
    /// * `contract_address` -  The address of contract.
    /// * `abi` - ABI of contract.
    ///
    /// # Returns
    ///
    /// Returns a `contract` instance.
    pub fn contract_instance(&self, contract_address: Address, abi: &[u8]) -> Contract<Http> {
        match self {
            Blockchain::Eth(ethereum) => ethereum.contract_instance(contract_address, abi),
        }
    }
}<|MERGE_RESOLUTION|>--- conflicted
+++ resolved
@@ -16,12 +16,9 @@
 
 pub use self::types::*;
 use futures::prelude::*;
-<<<<<<< HEAD
 use web3::contract::Contract;
 use web3::transports::Http;
-=======
 use std::time::Duration;
->>>>>>> 3977beb9
 
 mod ethereum;
 pub mod types;
