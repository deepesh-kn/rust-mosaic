--- conflicted
+++ resolved
@@ -15,13 +15,9 @@
 //! This module provides an API to interact with blockchains, e.g. Ethereum.
 
 use self::types::address::Address;
-<<<<<<< HEAD
 use self::types::bytes::Bytes;
 use self::types::error::Error;
 use self::types::signature::Signature;
-=======
-use self::types::error::Error;
->>>>>>> 7c91c721
 
 mod ethereum;
 pub mod types;
@@ -43,23 +39,13 @@
     ///
     /// * `kind` - The kind that the blockchain shall be.
     /// * `address` - The address of a node of the blockchain.
-<<<<<<< HEAD
     /// * `validator` - The address of the validator to sign messages.
-    pub fn new(kind: &Kind, address: &str, validator: &Address) -> Self {
+    pub fn new(kind: &Kind, address: &str, validator: &Address) -> Result<Self, Error> {
         match kind {
-            Kind::Eth => Blockchain::Eth(ethereum::Ethereum::new(address, *validator)),
-=======
-    pub fn new(kind: &Kind, address: &str) -> Result<Self, Error> {
-        match *kind {
-            Kind::Eth => {
-                let ethereum = match ethereum::Ethereum::new(&address) {
-                    Ok(ethereum) => ethereum,
-                    Err(error) => return Err(error),
-                };
-
-                Ok(Blockchain::Eth(ethereum))
-            }
->>>>>>> 7c91c721
+            Kind::Eth => match ethereum::Ethereum::new(address, *validator) {
+                Ok(ethereum) => Ok(Blockchain::Eth(ethereum)),
+                Err(error) => Err(error),
+            },
         }
     }
 
