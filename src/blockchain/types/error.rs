// Copyright 2018 OpenST Ltd.
//
// Licensed under the Apache License, Version 2.0 (the "License");
// you may not use this file except in compliance with the License.
// You may obtain a copy of the License at
//
//    http://www.apache.org/licenses/LICENSE-2.0
//
// Unless required by applicable law or agreed to in writing, software
// distributed under the License is distributed on an "AS IS" BASIS,
// WITHOUT WARRANTIES OR CONDITIONS OF ANY KIND, either express or implied.
// See the License for the specific language governing permissions and
// limitations under the License.

//! This module implements the Error struct and its methods.

use std;
use std::fmt;

/// An Error represents any error that appears during the interaction with a blockchain.
#[derive(Debug)]
pub struct Error {
    kind: ErrorKind,
    explanation: String,
}

impl Error {
    /// A new error must have an ErrorKind and an explanation.
    pub fn new(kind: ErrorKind, explanation: String) -> Self {
        Error { kind, explanation }
    }
}

#[derive(Debug)]
pub enum ErrorKind {
    InvalidAddress,
<<<<<<< HEAD
    InvalidBytes,
    InvalidSignature,
=======
    NodeError,
>>>>>>> 7c91c721
}

impl std::error::Error for Error {
    fn description(&self) -> &str {
        "A blockchain error occurred."
    }

    fn cause(&self) -> Option<&std::error::Error> {
        None
    }
}

impl fmt::Display for Error {
    fn fmt(&self, f: &mut fmt::Formatter) -> fmt::Result {
        match self.kind {
            ErrorKind::InvalidAddress => write!(f, "Not a valid address!").unwrap(),
<<<<<<< HEAD
            ErrorKind::InvalidBytes => write!(f, "Not valid bytes!").unwrap(),
            ErrorKind::InvalidSignature => write!(f, "Not a valid signature!").unwrap(),
=======
            ErrorKind::NodeError => write!(f, "Error on blockchain node!").unwrap(),
>>>>>>> 7c91c721
        };

        write!(f, " Explanation: {}", self.explanation).unwrap();

        Ok(())
    }
}<|MERGE_RESOLUTION|>--- conflicted
+++ resolved
@@ -34,12 +34,9 @@
 #[derive(Debug)]
 pub enum ErrorKind {
     InvalidAddress,
-<<<<<<< HEAD
     InvalidBytes,
     InvalidSignature,
-=======
     NodeError,
->>>>>>> 7c91c721
 }
 
 impl std::error::Error for Error {
@@ -56,12 +53,9 @@
     fn fmt(&self, f: &mut fmt::Formatter) -> fmt::Result {
         match self.kind {
             ErrorKind::InvalidAddress => write!(f, "Not a valid address!").unwrap(),
-<<<<<<< HEAD
             ErrorKind::InvalidBytes => write!(f, "Not valid bytes!").unwrap(),
             ErrorKind::InvalidSignature => write!(f, "Not a valid signature!").unwrap(),
-=======
             ErrorKind::NodeError => write!(f, "Error on blockchain node!").unwrap(),
->>>>>>> 7c91c721
         };
 
         write!(f, " Explanation: {}", self.explanation).unwrap();
